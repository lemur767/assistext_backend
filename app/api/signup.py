<<<<<<< HEAD


from flask import Blueprint, request, jsonify
from flask_cors import cross_origin
from app.utils.signalwire_client import get_signalwire_client
=======
"""
Signup API with Unified SignalWire Service
"""
from flask import Blueprint, request, jsonify
from flask_cors import cross_origin
from app.services.signalwire_service import get_signalwire_service
>>>>>>> 6117678b
import logging

signup_bp = Blueprint('signup', __name__)

@signup_bp.route('/search-numbers', methods=['POST', 'OPTIONS'])
@cross_origin()
def search_phone_numbers():
<<<<<<< HEAD
    """Search for available phone numbers"""
    try:
        # Handle preflight request
        if request.method == 'OPTIONS':
            return '', 204
        
        # Get request data
        data = request.get_json() or {}
        
        # Extract search criteria
=======
    """Search for available phone numbers using unified service"""
    try:
        if request.method == 'OPTIONS':
            return '', 204
        
        data = request.get_json() or {}
        
>>>>>>> 6117678b
        search_criteria = {
            'country': data.get('country', 'US'),
            'area_code': data.get('area_code'),
            'city': data.get('city'),
            'region': data.get('region'),
            'contains': data.get('contains'),
<<<<<<< HEAD
            'limit': min(data.get('limit', 20), 50)  # Cap at 50 results
=======
            'limit': min(data.get('limit', 20), 50)
>>>>>>> 6117678b
        }
        
        # Remove None values
        search_criteria = {k: v for k, v in search_criteria.items() if v is not None}
        
<<<<<<< HEAD
        logging.info(f"Searching phone numbers with criteria: {search_criteria}")
        
        # Get SignalWire client and search
        signalwire = get_signalwire_client()
        result = signalwire.search_available_numbers(search_criteria)
        
        if result['success']:
            return jsonify({
                'success': True,
                'message': f"Found {result['count']} available phone numbers",
                'numbers': result['numbers'],
                'search_criteria': result['search_criteria']
            })
        else:
            return jsonify({
                'success': False,
                'error': result.get('error', 'Phone number search failed')
            }), 400
            
=======
        logging.info(f"Searching phone numbers: {search_criteria}")
        
        # Use unified service
        signalwire = get_signalwire_service()
        result = signalwire.search_available_numbers(**search_criteria)
        
        return jsonify(result)
        
>>>>>>> 6117678b
    except Exception as e:
        logging.error(f"Phone number search error: {str(e)}")
        return jsonify({
            'success': False,
<<<<<<< HEAD
            'error': 'Internal server error during phone number search'
=======
            'error': str(e)
>>>>>>> 6117678b
        }), 500

@signup_bp.route('/purchase-number', methods=['POST', 'OPTIONS'])
@cross_origin()
def purchase_phone_number():
<<<<<<< HEAD
    """Purchase a phone number"""
    try:
        # Handle preflight request
        if request.method == 'OPTIONS':
            return '', 204
        
        # Get request data
=======
    """Purchase a phone number using unified service"""
    try:
        if request.method == 'OPTIONS':
            return '', 204
        
>>>>>>> 6117678b
        data = request.get_json() or {}
        
        phone_number = data.get('phone_number')
        if not phone_number:
            return jsonify({
                'success': False,
                'error': 'Phone number is required'
            }), 400
        
<<<<<<< HEAD
        # Webhook configuration
        webhook_config = {
            'friendly_name': data.get('friendly_name', 'AssisText Number')
        }
        
        logging.info(f"Purchasing phone number: {phone_number}")
        
        # Get SignalWire client and purchase
        signalwire = get_signalwire_client()
        result = signalwire.purchase_phone_number(phone_number, webhook_config)
        
        if result['success']:
            return jsonify({
                'success': True,
                'message': f"Successfully purchased {phone_number}",
                'phone_number': result
            })
        else:
            return jsonify({
                'success': False,
                'error': result.get('error', 'Phone number purchase failed')
            }), 400
            
=======
        logging.info(f"Purchasing phone number: {phone_number}")
        
        # Use unified service
        signalwire = get_signalwire_service()
        result = signalwire.purchase_number(
            phone_number=phone_number,
            subproject_sid=data.get('subproject_sid'),
            friendly_name=data.get('friendly_name', 'AssisText Number')
        )
        
        return jsonify(result)
        
>>>>>>> 6117678b
    except Exception as e:
        logging.error(f"Phone number purchase error: {str(e)}")
        return jsonify({
            'success': False,
<<<<<<< HEAD
            'error': 'Internal server error during phone number purchase'
=======
            'error': str(e)
>>>>>>> 6117678b
        }), 500<|MERGE_RESOLUTION|>--- conflicted
+++ resolved
@@ -1,17 +1,9 @@
-<<<<<<< HEAD
-
-
-from flask import Blueprint, request, jsonify
-from flask_cors import cross_origin
-from app.utils.signalwire_client import get_signalwire_client
-=======
 """
 Signup API with Unified SignalWire Service
 """
 from flask import Blueprint, request, jsonify
 from flask_cors import cross_origin
 from app.services.signalwire_service import get_signalwire_service
->>>>>>> 6117678b
 import logging
 
 signup_bp = Blueprint('signup', __name__)
@@ -19,18 +11,6 @@
 @signup_bp.route('/search-numbers', methods=['POST', 'OPTIONS'])
 @cross_origin()
 def search_phone_numbers():
-<<<<<<< HEAD
-    """Search for available phone numbers"""
-    try:
-        # Handle preflight request
-        if request.method == 'OPTIONS':
-            return '', 204
-        
-        # Get request data
-        data = request.get_json() or {}
-        
-        # Extract search criteria
-=======
     """Search for available phone numbers using unified service"""
     try:
         if request.method == 'OPTIONS':
@@ -38,44 +18,18 @@
         
         data = request.get_json() or {}
         
->>>>>>> 6117678b
         search_criteria = {
             'country': data.get('country', 'US'),
             'area_code': data.get('area_code'),
             'city': data.get('city'),
             'region': data.get('region'),
             'contains': data.get('contains'),
-<<<<<<< HEAD
-            'limit': min(data.get('limit', 20), 50)  # Cap at 50 results
-=======
             'limit': min(data.get('limit', 20), 50)
->>>>>>> 6117678b
         }
         
         # Remove None values
         search_criteria = {k: v for k, v in search_criteria.items() if v is not None}
         
-<<<<<<< HEAD
-        logging.info(f"Searching phone numbers with criteria: {search_criteria}")
-        
-        # Get SignalWire client and search
-        signalwire = get_signalwire_client()
-        result = signalwire.search_available_numbers(search_criteria)
-        
-        if result['success']:
-            return jsonify({
-                'success': True,
-                'message': f"Found {result['count']} available phone numbers",
-                'numbers': result['numbers'],
-                'search_criteria': result['search_criteria']
-            })
-        else:
-            return jsonify({
-                'success': False,
-                'error': result.get('error', 'Phone number search failed')
-            }), 400
-            
-=======
         logging.info(f"Searching phone numbers: {search_criteria}")
         
         # Use unified service
@@ -84,36 +38,21 @@
         
         return jsonify(result)
         
->>>>>>> 6117678b
     except Exception as e:
         logging.error(f"Phone number search error: {str(e)}")
         return jsonify({
             'success': False,
-<<<<<<< HEAD
-            'error': 'Internal server error during phone number search'
-=======
             'error': str(e)
->>>>>>> 6117678b
         }), 500
 
 @signup_bp.route('/purchase-number', methods=['POST', 'OPTIONS'])
 @cross_origin()
 def purchase_phone_number():
-<<<<<<< HEAD
-    """Purchase a phone number"""
-    try:
-        # Handle preflight request
-        if request.method == 'OPTIONS':
-            return '', 204
-        
-        # Get request data
-=======
     """Purchase a phone number using unified service"""
     try:
         if request.method == 'OPTIONS':
             return '', 204
         
->>>>>>> 6117678b
         data = request.get_json() or {}
         
         phone_number = data.get('phone_number')
@@ -123,31 +62,6 @@
                 'error': 'Phone number is required'
             }), 400
         
-<<<<<<< HEAD
-        # Webhook configuration
-        webhook_config = {
-            'friendly_name': data.get('friendly_name', 'AssisText Number')
-        }
-        
-        logging.info(f"Purchasing phone number: {phone_number}")
-        
-        # Get SignalWire client and purchase
-        signalwire = get_signalwire_client()
-        result = signalwire.purchase_phone_number(phone_number, webhook_config)
-        
-        if result['success']:
-            return jsonify({
-                'success': True,
-                'message': f"Successfully purchased {phone_number}",
-                'phone_number': result
-            })
-        else:
-            return jsonify({
-                'success': False,
-                'error': result.get('error', 'Phone number purchase failed')
-            }), 400
-            
-=======
         logging.info(f"Purchasing phone number: {phone_number}")
         
         # Use unified service
@@ -160,14 +74,9 @@
         
         return jsonify(result)
         
->>>>>>> 6117678b
     except Exception as e:
         logging.error(f"Phone number purchase error: {str(e)}")
         return jsonify({
             'success': False,
-<<<<<<< HEAD
-            'error': 'Internal server error during phone number purchase'
-=======
             'error': str(e)
->>>>>>> 6117678b
         }), 500