# =============================================================================
# app/extensions.py
"""
FLASK EXTENSIONS - CORRECTED VERSION
Centralized extension initialization for PostgreSQL environment
"""
from flask_sqlalchemy import SQLAlchemy
from flask_migrate import Migrate
from flask_jwt_extended import JWTManager
<<<<<<< HEAD

from flask_mail import Mail
import redis
=======
from flask_limiter import Limiter
from flask_limiter.util import get_remote_address
>>>>>>> bd01a0e2

# Initialize extensions
db = SQLAlchemy()
migrate = Migrate()
jwt = JWTManager()
<<<<<<< HEAD
mail = Mail()

# Rate limiter with Redis backend


# Redis client for caching and sessions
redis_client = None

def init_redis(app):
    """Initialize Redis client"""
    global redis_client
    try:
        redis_url = app.config.get('REDIS_URL', 'redis://localhost:6379')
        redis_client = redis.from_url(redis_url, decode_responses=True)
        redis_client.ping()  # Test connection
        app.logger.info("✅ Redis connection established")
        return redis_client
    except Exception as e:
        app.logger.error(f"❌ Redis connection failed: {e}")
        return None

def get_redis():
    """Get Redis client instance"""
    return redis_client
=======
limiter = Limiter(key_func=get_remote_address)
>>>>>>> bd01a0e2
<|MERGE_RESOLUTION|>--- conflicted
+++ resolved
@@ -7,20 +7,14 @@
 from flask_sqlalchemy import SQLAlchemy
 from flask_migrate import Migrate
 from flask_jwt_extended import JWTManager
-<<<<<<< HEAD
 
 from flask_mail import Mail
 import redis
-=======
-from flask_limiter import Limiter
-from flask_limiter.util import get_remote_address
->>>>>>> bd01a0e2
 
 # Initialize extensions
 db = SQLAlchemy()
 migrate = Migrate()
 jwt = JWTManager()
-<<<<<<< HEAD
 mail = Mail()
 
 # Rate limiter with Redis backend
@@ -44,7 +38,4 @@
 
 def get_redis():
     """Get Redis client instance"""
-    return redis_client
-=======
-limiter = Limiter(key_func=get_remote_address)
->>>>>>> bd01a0e2
+    return redis_client