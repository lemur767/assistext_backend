"""
UNIFIED SignalWire Service Layer
Consolidates ALL SignalWire functionality into ONE service
"""

import os
import logging
import hmac
import hashlib
import base64
from typing import Dict, List, Optional, Any
from datetime import datetime
from flask import request
from signalwire.rest import Client as SignalWireClient

logger = logging.getLogger(__name__)

class SignalWireServiceError(Exception):
    """Custom exception for SignalWire service errors"""
    pass

class SignalWireService:
    """UNIFIED SignalWire Service"""
    
    def __init__(self):
        self._client = None
        self._config = self._load_config()
        self._validate_config()
    
    def _load_config(self):
        """Load SignalWire configuration from environment"""
        return {
            'project_id': os.getenv('SIGNALWIRE_PROJECT_ID') or os.getenv('SIGNALWIRE_PROJECT'),
            'auth_token': os.getenv('SIGNALWIRE_AUTH_TOKEN') or os.getenv('SIGNALWIRE_TOKEN'),  
            'space_url': os.getenv('SIGNALWIRE_SPACE_URL') or os.getenv('SIGNALWIRE_SPACE'),
            'webhook_base_url': os.getenv('WEBHOOK_BASE_URL', 'https://backend.assitext.ca')
        }
    
    def _validate_config(self):
        """Validate required configuration"""
        required_fields = ['project_id', 'auth_token', 'space_url']
        missing = [field for field in required_fields if not self._config.get(field)]
        
        if missing:
            raise SignalWireServiceError(f"Missing required SignalWire config: {', '.join(missing)}")
    
    @property
    def client(self):
        """Lazy-load SignalWire client"""
        if self._client is None:
            try:
                self._client = SignalWireClient(
                    self._config['project_id'],
                    self._config['auth_token'],
                    signalwire_space_url=self._config['space_url']
                )
                logger.info("SignalWire client initialized successfully")
            except Exception as e:
                logger.error(f"Failed to initialize SignalWire client: {e}")
                raise SignalWireServiceError(f"SignalWire connection failed: {e}")
        
        return self._client

    def create_subproject(self, user_id, friendly_name):
        """Create a dedicated sub-project for multi-tenant isolation"""
        try:
            subproject_name = f"User_{user_id}_{friendly_name}"
            
            subproject = self.client.api.accounts.create(
                friendly_name=subproject_name
            )
            
            logger.info(f"Created subproject: {subproject.sid} for user {user_id}")
            
            return {
                'success': True,
		'user_id': user_id,
                'subproject_sid': subproject.sid,
                'auth_token': subproject.auth_token,
                'friendly_name': subproject.friendly_name,
                'status': subproject.status,
                'date_created': str(subproject.date_created) if subproject.date_created else None
            }
            
        except Exception as e:
            logger.error(f"Subproject creation failed: {e}")
            return {
                'success': False,
                'error': str(e)
            }

    def search_available_numbers(self, country='US', area_code=None, city=None, region=None, contains=None, limit=20):
        """Search for available phone numbers"""
        try:
            limit = min(limit, 50)
            
            search_params = {}
            if area_code:
                search_params['area_code'] = area_code
            if city:
                search_params['in_locality'] = city
            if region:
                search_params['in_region'] = region
            if contains:
                search_params['contains'] = contains
            
            if country.upper() == 'CA':
                numbers = self.client.available_phone_numbers('CA').local.list(
                    limit=limit, sms_enabled=True, voice_enabled=True, **search_params
                )
            else:
                numbers = self.client.available_phone_numbers('US').local.list(
                    limit=limit, sms_enabled=True, voice_enabled=True, **search_params
                )
            
            formatted_numbers = []
            for number in numbers:
                formatted_numbers.append({
                    'phone_number': number.phone_number,
                    'formatted_number': number.friendly_name or number.phone_number,
                    'locality': number.locality,
                    'region': number.region,
                    'country': country.upper(),
                    'capabilities': {
                        'sms': True,
                        'mms': True,
                        'voice': True
                    },
                    'monthly_cost': '$1.00'
                })
            
            logger.info(f"Found {len(formatted_numbers)} available numbers")
            
            return {
                'success': True,
                'numbers': formatted_numbers,
                'count': len(formatted_numbers)
            }
            
        except Exception as e:
            logger.error(f"Phone number search failed: {e}")
            return {
                'success': False,
                'error': str(e),
                'numbers': [],
                'count': 0
            }

    def purchase_number(self, phone_number, subproject_sid=None, friendly_name=None):
        """Purchase phone number and assign to subproject with webhooks"""
        try:
            webhook_base = self._config['webhook_base_url']
            
            purchase_params = {
                'phone_number': phone_number,
                'friendly_name': friendly_name or 'AssisText Number',
                'sms_url': f"{webhook_base}/api/webhooks/sms",
                'sms_method': 'POST',
                'voice_url': f"{webhook_base}/api/webhooks/voice", 
                'voice_method': 'POST',
                'status_callback': f"{webhook_base}/api/webhooks/status",
                'status_callback_method': 'POST'
            }
            
<<<<<<< HEAD
            
=======
            if subproject_sid:
                purchase_params['subproject_sid'] = subproject_sid
>>>>>>> 352980c4
            
            purchased_number = self.client.incoming_phone_numbers.create(**purchase_params)
            
            logger.info(f"Successfully purchased {phone_number}")
            
            return {
                'success': True,
                'phone_number_sid': purchased_number.sid,
                'phone_number': purchased_number.phone_number,
                'friendly_name': purchased_number.friendly_name,
                'webhook_configured': True,
                'webhooks': {
                    'sms_url': getattr(purchased_number, 'sms_url', None),
                    'voice_url': getattr(purchased_number, 'voice_url', None),
                    'status_callback': getattr(purchased_number, 'status_callback', None)
                }
            }
            
        except Exception as e:
            logger.error(f"Phone number purchase failed: {e}")
            return {
                'success': False,
                'error': str(e)
            }

    def send_sms(self, from_number, to_number, message_body, subproject_sid=None):
        """Send SMS message"""
        try:
            send_params = {
                'from_': from_number,
                'to': to_number,
                'body': message_body,
                'status_callback': f"{self._config['webhook_base_url']}/api/webhooks/status"
            }
            
            if subproject_sid:
                subproject_client = SignalWireClient(
                    subproject_sid,
                    self._config['auth_token'],
                    signalwire_space_url=self._config['space_url']
                )
                message = subproject_client.messages.create(**send_params)
            else:
                message = self.client.messages.create(**send_params)
            
            logger.info(f"SMS sent: {message.sid}")
            
            return {
                'success': True,
                'message_sid': message.sid,
                'status': message.status,
                'from_number': message.from_,
                'to_number': message.to,
                'body': message.body
            }
            
        except Exception as e:
            logger.error(f"SMS send failed: {e}")
            return {
                'success': False,
                'error': str(e)
            }
    
    def get_message_status(self, message_sid, subproject_sid=None):
        """Get message delivery status"""
        try:
            if subproject_sid:
                subproject_client = SignalWireClient(
                    subproject_sid,
                    self._config['auth_token'],
                    signalwire_space_url=self._config['space_url']
                )
                message = subproject_client.messages(message_sid).fetch()
            else:
                message = self.client.messages(message_sid).fetch()
            
            return {
                'success': True,
                'message_sid': message.sid,
                'status': message.status,
                'error_code': getattr(message, 'error_code', None),
                'error_message': getattr(message, 'error_message', None)
            }
            
        except Exception as e:
            logger.error(f"Message status fetch failed: {e}")
            return {
                'success': False,
                'error': str(e)
            }

    def validate_webhook_signature(self, url=None, post_data=None, signature=None):
        """Validate SignalWire webhook signature for security"""
        try:
            if not signature:
                signature = request.headers.get('X-SignalWire-Signature', '')
            
            if not url:
                url = request.url
            
            if not post_data:
                post_data = request.form.to_dict()
            
            signature_string = url
            for key in sorted(post_data.keys()):
                signature_string += f"{key}{post_data[key]}"
            
            expected_signature = base64.b64encode(
                hmac.new(
                    self._config['auth_token'].encode('utf-8'),
                    signature_string.encode('utf-8'),
                    hashlib.sha1
                ).digest()
            ).decode('utf-8')
            
            return hmac.compare_digest(signature, expected_signature)
            
        except Exception as e:
            logger.error(f"Webhook validation error: {e}")
            return False

    def setup_new_tenant(self, user_id, friendly_name, phone_search_criteria):
        """Complete tenant setup: subproject + phone number + webhooks"""
        try:
            logger.info(f"Starting tenant setup for user {user_id}")
            
            # Step 1: Create subproject
            subproject_result = self.create_subproject(user_id, friendly_name)
            if not subproject_result['success']:
                return {
                    'success': False,
                    'error': f"Subproject creation failed: {subproject_result['error']}"
                }
            
            subproject_sid = subproject_result['subproject_sid']
            
            # Step 2: Search for phone numbers
            search_result = self.search_available_numbers(**phone_search_criteria)
            if not search_result['success'] or not search_result['numbers']:
                return {
                    'success': False,
                    'error': "No available phone numbers found"
                }
            
            # Step 3: Purchase first available number
            selected_number = search_result['numbers'][0]['phone_number']
            purchase_result = self.purchase_number(
                phone_number=selected_number,
                subproject_sid=subproject_sid,
                friendly_name=f"{friendly_name} Number"
            )
            
            if not purchase_result['success']:
                return {
                    'success': False,
                    'error': f"Phone number purchase failed: {purchase_result['error']}"
                }
            
            logger.info(f"Complete tenant setup finished for user {user_id}")
            
            return {
                'success': True,
                'tenant_setup': {
                    'user_id': user_id,
                    'subproject_sid': subproject_sid,
                    'friendly_name': friendly_name,
                    'phone_number': purchase_result,
                    'setup_completed_at': datetime.utcnow().isoformat()
                }
            }
            
        except Exception as e:
            logger.error(f"Tenant setup failed for user {user_id}: {e}")
            return {
                'success': False,
                'error': str(e)
            }

    def health_check(self):
        """Simplified health check"""
        try:
            # Test basic connectivity by listing phone numbers
            phone_numbers = self.client.incoming_phone_numbers.list(limit=1)
            
            return {
                'success': True,
                'service_status': 'healthy',
                'phone_numbers_count': len(phone_numbers),
                'configuration': {
                    'project_id': self._config['project_id'][:8] + '...',
                    'space_url': self._config['space_url'],
                    'webhook_base_url': self._config['webhook_base_url']
                },
                'timestamp': datetime.utcnow().isoformat()
            }
            
        except Exception as e:
            logger.error(f"Health check failed: {e}")
            return {
                'success': False,
                'service_status': 'unhealthy',
                'error': str(e),
                'timestamp': datetime.utcnow().isoformat()
            }
    def suspend_phone_number(self, phone_number_sid, reason="trial_expired"):
        """
        Suspend a phone number by removing webhook URLs
        This makes the number inactive for receiving/sending SMS
        """
        try:
            # Update the phone number to remove webhook URLs
            updated_number = self.client.incoming_phone_numbers(phone_number_sid).update(
                sms_url='',  # Remove SMS webhook
                voice_url='',  # Remove voice webhook
                status_callback='',  # Remove status callback
                friendly_name=f"SUSPENDED - {reason}"
            )
            
            logger.info(f"✅ Suspended phone number: {updated_number.phone_number} (reason: {reason})")
            
            return {
                'success': True,
                'phone_number': updated_number.phone_number,
                'phone_number_sid': updated_number.sid,
                'status': 'suspended',
                'reason': reason,
                'suspended_at': datetime.utcnow().isoformat()
            }
            
        except Exception as e:
            logger.error(f"❌ Failed to suspend phone number {phone_number_sid}: {e}")
            return {
                'success': False,
                'error': str(e)
            }

def reactivate_phone_number(self, phone_number_sid, friendly_name=None):
    """
    Reactivate a suspended phone number by restoring webhook URLs
    Called when user subscribes after trial
    """
    try:
        webhook_base = self._config['webhook_base_url']
        
        # Restore webhook URLs
        updated_number = self.client.incoming_phone_numbers(phone_number_sid).update(
            sms_url=f"{webhook_base}/api/webhooks/sms",
            sms_method='POST',
            voice_url=f"{webhook_base}/api/webhooks/voice",
            voice_method='POST', 
            status_callback=f"{webhook_base}/api/webhooks/status",
            status_callback_method='POST',
            friendly_name=friendly_name or 'AssisText Number - Active'
        )
        
        logger.info(f"✅ Reactivated phone number: {updated_number.phone_number}")
        
        return {
            'success': True,
            'phone_number': updated_number.phone_number,
            'phone_number_sid': updated_number.sid,
            'status': 'active',
            'reactivated_at': datetime.utcnow().isoformat(),
            'webhooks': {
                'sms_url': updated_number.sms_url,
                'voice_url': updated_number.voice_url,
                'status_callback': updated_number.status_callback
            }
        }
    except Exception as e:
        logger.error(f"❌ Failed to reactivate phone number {phone_number_sid}: {e}")
        return {
            'success': False,
            'error': str(e)
        }

def transfer_number_ownership(self, phone_number_sid, old_subproject_sid, new_subproject_sid):
    """
    Transfer phone number from trial subproject to paid subproject
    Used when user upgrades from trial
    """
    try:
        # Transfer the phone number to new subproject
        updated_number = self.client.incoming_phone_numbers(phone_number_sid).update(
            account_sid=new_subproject_sid
        )
        
        logger.info(f"✅ Transferred number {updated_number.phone_number} from {old_subproject_sid} to {new_subproject_sid}")
        
        return {
            'success': True,
            'phone_number': updated_number.phone_number,
            'phone_number_sid': updated_number.sid,
            'old_subproject': old_subproject_sid,
            'new_subproject': new_subproject_sid,
            'transferred_at': datetime.utcnow().isoformat()
        }
        
    except Exception as e:
        logger.error(f"❌ Failed to transfer phone number: {e}")
        return {
            'success': False,
            'error': str(e)
        }

def get_phone_number_status(self, phone_number_sid):
    """
    Get current status of a phone number (active/suspended)
    """
    try:
        phone_number = self.client.incoming_phone_numbers(phone_number_sid).fetch()
        
        # Determine if number is active based on webhook URLs
        is_active = bool(phone_number.sms_url and phone_number.voice_url)
        
        return {
            'success': True,
            'phone_number': phone_number.phone_number,
            'phone_number_sid': phone_number.sid,
            'status': 'active' if is_active else 'suspended',
            'friendly_name': phone_number.friendly_name,
            'webhooks': {
                'sms_url': phone_number.sms_url,
                'voice_url': phone_number.voice_url,
                'status_callback': phone_number.status_callback
            },
            'subproject_sid': phone_number.subproject_sid,
            'capabilities': {
                'sms': getattr(phone_number.capabilities, 'sms', False),
                'voice': getattr(phone_number.capabilities, 'voice', False)
            }
        }
        
    except Exception as e:
        logger.error(f"❌ Failed to get phone number status: {e}")
        return {
            'success': False,
            'error': str(e)
        }

# Also add these backward compatibility functions at the bottom of the file:

def suspend_user_phone_number(phone_number_sid, reason="trial_expired"):
    """Backward compatibility function"""
    return get_signalwire_service().suspend_phone_number(phone_number_sid, reason)

def reactivate_user_phone_number(phone_number_sid, friendly_name=None):
    """Backward compatibility function"""
    return get_signalwire_service().reactivate_phone_number(phone_number_sid, friendly_name)

def get_phone_status(phone_number_sid):
    """Backward compatibility function"""
    return get_signalwire_service().get_phone_number_status(phone_number_sid)

# Singleton instance
_signalwire_service = None

def get_signalwire_service():
    """Get singleton SignalWire service instance"""
    global _signalwire_service
    
    if _signalwire_service is None:
        _signalwire_service = SignalWireService()
    
    return _signalwire_service

# Backward compatibility functions
def search_phone_numbers(**kwargs):
    return get_signalwire_service().search_available_numbers(**kwargs)

def purchase_phone_number(phone_number, subproject_sid=None, **kwargs):
    return get_signalwire_service().purchase_number(phone_number, subproject_sid, **kwargs)

def send_sms(from_number, to_number, message_body, **kwargs):
    return get_signalwire_service().send_sms(from_number, to_number, message_body, **kwargs)

def validate_webhook_signature(**kwargs):
    return get_signalwire_service().validate_webhook_signature(**kwargs)<|MERGE_RESOLUTION|>--- conflicted
+++ resolved
@@ -162,13 +162,9 @@
                 'status_callback_method': 'POST'
             }
             
-<<<<<<< HEAD
-            
-=======
             if subproject_sid:
                 purchase_params['subproject_sid'] = subproject_sid
->>>>>>> 352980c4
-            
+
             purchased_number = self.client.incoming_phone_numbers.create(**purchase_params)
             
             logger.info(f"Successfully purchased {phone_number}")
